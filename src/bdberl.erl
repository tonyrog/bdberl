--- conflicted
+++ resolved
@@ -354,21 +354,14 @@
     Cmd = <<Flags:32/native>>,
     <<Result:32/signed-native>> = erlang:port_control(get_port(), ?CMD_TXN_BEGIN, Cmd),
     case decode_rc(Result) of
-<<<<<<< HEAD
         ok ->
-=======
-        ok -> 
->>>>>>> 58b870d1
             receive
                 ok -> ok;
                 {error, Reason} -> {error, decode_rc(Reason)}
             end;
-<<<<<<< HEAD
+
         Error ->
             {error, Error}
-=======
-        Error -> {error, Error}
->>>>>>> 58b870d1
     end.
 
 
